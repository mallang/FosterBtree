use core::panic;
use std::{
    collections::BTreeMap,
    sync::{atomic::{self, AtomicU32}, Arc},
    time::Duration,
};

use crate::{
    access_method::AccessMethodError,
    bp::prelude::*,
    log_debug, log_trace, log_warn, log_info,
    page::{Page, PageId, AVAILABLE_PAGE_SIZE},
};

use super::{
    mvcc_hash_join_recent_page::MvccHashJoinRecentPage,
    Timestamp,
};

pub struct MvccHashJoinRecentChain<T: MemPool> {
    mem_pool: Arc<T>,
    c_key: ContainerKey,
    
    first_page_id: PageId,
    first_frame_id: AtomicU32,

    last_page_id: AtomicU32, // cache the last page id for faster insertion
    last_frame_id: AtomicU32,
}

impl<T: MemPool> MvccHashJoinRecentChain<T> {
    pub fn new(c_key: ContainerKey, mem_pool: Arc<T>) -> Self {
        let mut page = mem_pool.create_new_page_for_write(c_key).unwrap();
        let first_page_id = page.get_id();
        let first_frame_id = page.frame_id();
        
        MvccHashJoinRecentPage::init(&mut *page);
        drop(page);

        Self {
            mem_pool,
            c_key,
            first_page_id,
            first_frame_id: AtomicU32::new(first_frame_id),
            last_page_id: AtomicU32::new(first_page_id),
            last_frame_id: AtomicU32::new(first_frame_id),
        }
    }

    pub fn new_from_page(
        c_key: ContainerKey,
        mem_pool: Arc<T>,
        pid: PageId,
    ) -> Self {
        let page_key = PageFrameKey::new(c_key, pid);
        let page = mem_pool.get_page_for_read(page_key).unwrap();
        let first_frame_id = page.frame_id();
        drop(page);

        Self {
            mem_pool,
            c_key,
            first_page_id: pid,
            first_frame_id: AtomicU32::new(first_frame_id),
            last_page_id: AtomicU32::new(pid),
            last_frame_id: AtomicU32::new(first_frame_id),
        }
    }

    pub fn insert(
        &self,
        key: &[u8],
        pkey: &[u8],
        ts: Timestamp,
        val: &[u8],
    ) -> Result<(), AccessMethodError> {
        let space_need = <Page as MvccHashJoinRecentPage>::space_need(key, pkey, val);
        if space_need > AVAILABLE_PAGE_SIZE.try_into().unwrap() {
            return Err(AccessMethodError::RecordTooLarge);
        }

        let mut current_pid = self.last_page_id.load(atomic::Ordering::Acquire);
        let mut current_fid = self.last_frame_id.load(atomic::Ordering::Acquire);

        let base = 2;
        let mut attempts = 0;
        
        loop {
            let page_key = PageFrameKey::new_with_frame_id(self.c_key, current_pid, current_fid);
            let page = self.read_page(page_key);
            match MvccHashJoinRecentPage::next_page(& *page) {
                Some((next_pid, next_fid)) => {
                    current_pid = next_pid;
                    current_fid = next_fid;
                    continue;
                },
                None => {
                    log_debug!("Reached end of chain, inserting into end of chain");
                }
            }
            if space_need < MvccHashJoinRecentPage::free_space_with_compaction(& *page) {
                if space_need > MvccHashJoinRecentPage::free_space_without_compaction(& *page) {
                    log_debug!("Compaction needed");
                    // Compaction needed, now just add new page.
                }
                else {
                    match page.try_upgrade(true) {
                        Ok(mut upgraded_page) => {
                            match MvccHashJoinRecentPage::insert(&mut *upgraded_page, key, pkey, ts, val) {
                                Ok(_) => {
                                    return Ok(());
                                }
                                Err(_) => {
                                    panic!("Unexpected error");
                                }
                            }
                        }
                        Err(_) => {
                            log_debug!("Page upgrade failed, retrying");
                            attempts += 1;
                            std::thread::sleep(Duration::from_millis(u64::pow(base, attempts)));
                            continue;
                        }
                    }
                }
            }
            match page.try_upgrade(true) {
                Ok(mut upgraded_page) => {
                    let mut new_page = self.mem_pool.create_new_page_for_write(self.c_key).unwrap();
                    let new_pid = new_page.get_id();
                    let new_fid = new_page.frame_id();
                    MvccHashJoinRecentPage::init(&mut *new_page);
                    match MvccHashJoinRecentPage::insert(&mut *new_page, key, pkey, ts, val) {
                        Err(_) => {
                            panic!("Unexpected error");
                        },
                        _ => {}
                    }
                    MvccHashJoinRecentPage::set_next_page(&mut *upgraded_page, new_pid, new_fid);
                    self.last_page_id.store(new_pid, atomic::Ordering::Release);
                    self.last_frame_id.store(new_fid, atomic::Ordering::Release);
                    drop(new_page);
                    return Ok(());
                }
                Err(_) => {
                    log_debug!("Page upgrade failed, retrying");
                    attempts += 1;
                    std::thread::sleep(Duration::from_millis(u64::pow(base, attempts)));
                    continue;
                }  
            } 
        }
    }

    pub fn get(
        &self,
        key: &[u8],
        pkey: &[u8],
        ts: Timestamp,
    ) -> Result<Vec<u8>, AccessMethodError> {
        let mut current_pid = self.first_page_id;
        let mut current_fid = self.first_frame_id.load(atomic::Ordering::Acquire);
        loop {
            let page_key = PageFrameKey::new_with_frame_id(self.c_key, current_pid, current_fid);
            let page = self.read_page(page_key);
            // Attempt to retrieve the value from the current page
            match MvccHashJoinRecentPage::get(&*page, key, pkey, ts) {
                Ok(val) => {
                    // Value found
                    return Ok(val);
                }
                Err(AccessMethodError::KeyNotFound) => {
                    // Key not found in this page, check for next page
                    match MvccHashJoinRecentPage::next_page(&*page) {
                        Some((next_pid, next_fid)) => {
                            // Move to the next page
                            current_pid = next_pid;
                            current_fid = next_fid;
                            continue;
                        }
                        None => {
                            // End of the chain reached, key not found
                            return Err(AccessMethodError::KeyNotFound);
                        }
                    }
                }
                Err(e) => {
                    // Propagate other errors
                    return Err(e);
                }
            }
        }
    }
    
    /*
        iterate through all page in chain
        try to update every page
        if succ -> return old value and old ts
        else -> next page

        Return: old_ts, old_val
     */
    pub fn update(
        &self,
        key: &[u8],
        pkey: &[u8],
        ts: Timestamp,
        val: &[u8],
<<<<<<< HEAD
    ) -> Result<(Vec<u8>, Timestamp), AccessMethodError> {
        let mut attempts = 0;
        let base = 2;

        let space_need = <Page as MvccHashJoinRecentPage>::space_need(key, pkey, val);
        if space_need > AVAILABLE_PAGE_SIZE as u32 {
            panic!("record too large for a single page");
        }
        let mut current_pid = self.first_page_id;
        let mut current_fid = self.first_frame_id.load(atomic::Ordering::Acquire);

        loop {
            let page_key = PageFrameKey::new_with_frame_id(self.c_key, current_pid, current_fid);
            let page = self.read_page(page_key);

            // Attempt to update
            match page.try_upgrade(true) {
                Ok(mut upgraded_page) => 
                {
                    match MvccHashJoinRecentPage::update(&mut *upgraded_page, key, pkey, ts, val) {
                        Err(AccessMethodError::KeyNotFound) | Err(AccessMethodError::OutOfSpace) => 
                        {
                            // try to update in next page
                            match MvccHashJoinRecentPage::next_page(&*upgraded_page) {
                                Some((next_pid, next_fid)) => {
                                    // Move to the next page
                                    current_pid = next_pid;
                                    current_fid = next_fid;
                                    continue;
                                }
                                None => {
                                    // End of the chain reached, key not found
                                    return Err(AccessMethodError::KeyNotFound);
                                }
                            }
                        },
                        Err(AccessMethodError::KeyFoundButInvalidTimestamp) => 
                        {
                            // find in history chain
                            return Err(AccessMethodError::KeyFoundButInvalidTimestamp);
                        },
                        Ok((old_val, old_ts)) => 
                        {
                            return Ok((old_val, old_ts));
                        },
                        Err(e) => 
                        {
                            panic!("unexpected error in update {}", e);
                        }
                    }
                },
                Err(_) => {
                    log_debug!("Page upgrade failed, retrying");
                    attempts += 1;
                    std::thread::sleep(Duration::from_millis(u64::pow(base, attempts)));
                    continue;
                }
            }
            
        }
    }

    /*
        iterate over all pages
        if delete success -> return old ts and old value
        if keynotfound -> next page
        if invalidTimeStamp -> history chain

        Return: old_ts, old_val
     */
    pub fn delete(
        &self,
        key: &[u8],
        pkey: &[u8],
        ts: Timestamp,
    ) -> Result<(Vec<u8>, Timestamp), AccessMethodError> {
        let mut attempts = 0;
        let base = 2;

        let mut current_pid = self.first_page_id;
        let mut current_fid = self.first_frame_id.load(atomic::Ordering::Acquire);

        loop {
            let page_key = PageFrameKey::new_with_frame_id(self.c_key, current_pid, current_fid);
            let page = self.read_page(page_key);

            // Attempt to delete
            match page.try_upgrade(true) {
                Ok(mut upgraded_page) => 
                {
                    match MvccHashJoinRecentPage::delete(&mut *upgraded_page, key, pkey, ts) {
                        Err(AccessMethodError::KeyNotFound) => 
                        {
                            // try to delete in next page
                            match MvccHashJoinRecentPage::next_page(&*upgraded_page) {
                                Some((next_pid, next_fid)) => {
                                    // Move to the next page
                                    current_pid = next_pid;
                                    current_fid = next_fid;
                                    continue;
                                }
                                None => {
                                    // End of the chain reached, key not found
                                    return Err(AccessMethodError::KeyNotFound);
                                }
                            }
                        },
                        Err(AccessMethodError::KeyFoundButInvalidTimestamp) => 
                        {
                            // find in history chain
                            return Err(AccessMethodError::KeyFoundButInvalidTimestamp);
                        },
                        Ok((old_val, old_ts)) => 
                        {
                            return Ok((old_val, old_ts));
                        },
                        Err(e) => 
                        {
                            panic!("unexpected error in delete {}", e);
                        }
                    }
                },
                Err(_) => {
                    log_debug!("Page upgrade failed, retrying");
                    attempts += 1;
                    std::thread::sleep(Duration::from_millis(u64::pow(base, attempts)));
                    continue;
                }
            }
            
=======
    ) -> Result<(Timestamp, Vec<u8>), AccessMethodError> {
        let mut current_pid = self.first_page_id;
        let mut current_fid = self.first_frame_id.load(atomic::Ordering::Acquire);
    
        loop {
            let page_key = PageFrameKey::new_with_frame_id(self.c_key, current_pid, current_fid);
            let mut page = self.write_page(page_key);
    
            // Attempt to update the value in the current page
            match MvccHashJoinRecentPage::update(&mut *page, key, pkey, ts, val) {
                Ok((old_ts, old_val)) => {
                    // Update successful
                    return Ok((old_ts, old_val));
                }
                Err(AccessMethodError::KeyNotFound) => {
                    // Key not found in this page, check for next page
                    match MvccHashJoinRecentPage::next_page(&*page) {
                        Some((next_pid, next_fid)) => {
                            // Move to the next page
                            current_pid = next_pid;
                            current_fid = next_fid;
                            continue;
                        }
                        None => {
                            // End of the chain reached, key not found
                            return Err(AccessMethodError::KeyNotFound);
                        }
                    }
                }
                Err(e) => {
                    // Propagate other errors
                    return Err(e);
                }
            }
>>>>>>> f1160831
        }
    }
    

    pub fn first_page_id(&self) -> PageId {
        self.first_page_id
    }

    pub fn first_frame_id(&self) -> u32 {
        self.first_frame_id.load(atomic::Ordering::Acquire)
    }

    fn read_page(&self, page_key: PageFrameKey) -> FrameReadGuard {
        loop {
            let page = self.mem_pool.get_page_for_read(page_key);
            match page {
                Ok(page) => {
                    return page;
                }
                Err(MemPoolStatus::FrameReadLatchGrantFailed) => {
                    log_warn!("Shared page latch grant failed: {:?}. Will retry", page_key);
                    std::hint::spin_loop();
                }
                Err(MemPoolStatus::CannotEvictPage) => {
                    log_warn!("All frames are latched and cannot evict page to read the page: {:?}. Will retry", page_key);
                    std::thread::sleep(Duration::from_millis(1));
                }
                Err(e) => {
                    panic!("Unexpected error: {:?}", e);
                }
            }
        }
    }

    fn write_page(&self, page_key: PageFrameKey) -> FrameWriteGuard {
        loop {
            let page = self.mem_pool.get_page_for_write(page_key);
            match page {
                Ok(page) => {
                    return page;
                }
                Err(MemPoolStatus::FrameWriteLatchGrantFailed) => {
                    log_warn!("Exclusive page latch grant failed: {:?}. Will retry", page_key);
                    std::hint::spin_loop();
                }
                Err(MemPoolStatus::CannotEvictPage) => {
                    log_warn!("All frames are latched and cannot evict page to write the page: {:?}. Will retry", page_key);
                    std::thread::sleep(Duration::from_millis(1));
                }
                Err(e) => {
                    panic!("Unexpected error: {:?}", e);
                }
            }
        }
    }
}

#[cfg(test)]
mod tests {
    use super::*;
    use std::sync::Arc;

    #[test]
    fn test_chain_insert_and_get_entries() {
        // Initialize mem_pool and container key
        let mem_pool = get_in_mem_pool();
        let c_key = ContainerKey::new(0, 0);

        // Create a new chain
        let chain = MvccHashJoinRecentChain::new(c_key, mem_pool.clone());

        // Entries to insert
        let entries: Vec<(&[u8], &[u8], Timestamp, &[u8])> = vec![
            (b"key1", b"pkey1", 10u64, b"value1"),
            (b"key2", b"pkey2", 20u64, b"value2"),
            (b"key_longer_than_prefix", b"pkey3", 30u64, b"value3"),
            (b"key4", b"pkey_longer_than_prefix", 40u64, b"value4"),
            (b"key_long", b"pkey_long", 50u64, b"value5"),
        ];

        // Insert entries
        for (key, pkey, ts, val) in &entries {
            chain.insert(key, pkey, *ts, val).unwrap();
        }

        // Retrieve and verify entries
        for (key, pkey, ts, val) in &entries {
            let retrieved_val = chain.get(key, pkey, *ts).unwrap();
            assert_eq!(retrieved_val, *val);
        }

        // Attempt to retrieve a non-existent key
        let result = chain.get(b"nonexistent_key", b"nonexistent_pkey", 60u64);
        assert!(matches!(result, Err(AccessMethodError::KeyNotFound)));
    }

    #[test]
<<<<<<< HEAD
    fn test_chain_insert_multiple_pages_and_get_entries() {
        // Initialize mem_pool and container key
        let mem_pool = get_in_mem_pool();
        let c_key = ContainerKey::new(0, 0);

        // Create a new chain
        let chain = MvccHashJoinRecentChain::new(c_key, mem_pool.clone());

        let my_pkey = b"pkey_long_long_long_prefix_11231";
        let my_ts = 1;
        let ite_count = 2000;
        for i in 1..ite_count {
            let key = format!("key_long_long_prefix_{:05}", i).into_bytes();
            let value = format!("value_long_long_prefix_{:05}", i).into_bytes();
            chain.insert(&key, my_pkey, my_ts, &value).unwrap();
        }

        // Entries to insert
        let entries: Vec<(&[u8], &[u8], Timestamp, &[u8])> = vec![
            (b"key1", b"pkey1", 10u64, b"value1"),
            (b"key2", b"pkey2", 20u64, b"value2"),
            (b"key_longer_than_prefix", b"pkey3", 30u64, b"value3"),
            (b"key4", b"pkey_longer_than_prefix", 40u64, b"value4"),
            (b"key_long", b"pkey_long", 50u64, b"value5"),
=======
    fn test_chain_insert_empty_keys_and_values() {
        let mem_pool = get_in_mem_pool();
        let c_key = ContainerKey::new(0, 0);
        let chain = MvccHashJoinRecentChain::new(c_key, mem_pool.clone());

        // Entries with empty keys, pkeys, and values
        let entries: Vec<(&[u8], &[u8], Timestamp, &[u8])> = vec![
            (b"", b"pkey1", 10u64, b"value1"),
            (b"key2", b"", 20u64, b"value2"),
            (b"key3", b"pkey3", 30u64, b""),
            (b"", b"", 40u64, b""),
>>>>>>> f1160831
        ];

        // Insert entries
        for (key, pkey, ts, val) in &entries {
            chain.insert(key, pkey, *ts, val).unwrap();
        }

        // Retrieve and verify entries
        for (key, pkey, ts, val) in &entries {
            let retrieved_val = chain.get(key, pkey, *ts).unwrap();
            assert_eq!(retrieved_val, *val);
        }
<<<<<<< HEAD

        for i in 1..ite_count {
            let key = format!("key_long_long_prefix_{:05}", i).into_bytes();
            let value = format!("value_long_long_prefix_{:05}", i).into_bytes();
            let get_res = chain.get(&key, my_pkey, my_ts).unwrap();
            assert_eq!(get_res, value);
        }

        // Attempt to retrieve a non-existent key
        let result = chain.get(b"nonexistent_key", b"nonexistent_pkey", 60u64);
        assert!(matches!(result, Err(AccessMethodError::KeyNotFound)));
    }
=======
    }

    #[test]
    fn test_chain_insert_duplicate_entries() {
        let mem_pool = get_in_mem_pool();
        let c_key = ContainerKey::new(0, 0);
        let chain = MvccHashJoinRecentChain::new(c_key, mem_pool.clone());

        // Insert an entry
        chain.insert(b"key1", b"pkey1", 10u64, b"value1").unwrap();

        // Attempt to insert the same key-pkey with a different value and timestamp
        chain.insert(b"key1", b"pkey2", 20u64, b"value2").unwrap();

        // Retrieve the entry with the latest timestamp
        let retrieved_val = chain.get(b"key1", b"pkey2", 20u64).unwrap();
        assert_eq!(retrieved_val, b"value2");

        // Retrieve the entry with the earlier timestamp
        let retrieved_val = chain.get(b"key1", b"pkey1", 10u64).unwrap();
        assert_eq!(retrieved_val, b"value1");
    }

    #[test]
    fn test_chain_insert_large_entries() {
        let mem_pool = get_in_mem_pool();
        let c_key = ContainerKey::new(0, 0);
        let chain = MvccHashJoinRecentChain::new(c_key, mem_pool.clone());

        // Generate a large value that is close to the page size limit
        let large_value = vec![b'a'; (AVAILABLE_PAGE_SIZE / 2) as usize];

        // Insert entries until a new page is allocated
        for i in 0..5 {
            let key = format!("key{}", i).into_bytes();
            let pkey = format!("pkey{}", i).into_bytes();
            chain.insert(&key, &pkey, i as u64 * 10, &large_value).unwrap();
        }

        // Verify that all entries can be retrieved
        for i in 0..5 {
            let key = format!("key{}", i).into_bytes();
            let pkey = format!("pkey{}", i).into_bytes();
            let retrieved_val = chain.get(&key, &pkey, i as u64 * 10).unwrap();
            assert_eq!(retrieved_val, large_value);
        }
    }

    #[test]
    fn test_chain_insert_oversized_entry() {
        let mem_pool = get_in_mem_pool();
        let c_key = ContainerKey::new(0, 0);
        let chain = MvccHashJoinRecentChain::new(c_key, mem_pool.clone());

        // Generate a value larger than the page size
        let oversized_value = vec![b'a'; (AVAILABLE_PAGE_SIZE + 1) as usize];

        // Attempt to insert the oversized entry
        let result = chain.insert(b"key1", b"pkey1", 10u64, &oversized_value);
        assert!(matches!(result, Err(AccessMethodError::RecordTooLarge)));
    }

    #[test]
    fn test_chain_update_entries() {
        let mem_pool = get_in_mem_pool();
        let c_key = ContainerKey::new(0, 0);
        let chain = MvccHashJoinRecentChain::new(c_key, mem_pool.clone());

        // Insert an entry
        chain.insert(b"key1", b"pkey1", 10u64, b"value1").unwrap();

        // Update the entry
        let (old_ts, old_val) = chain.update(b"key1", b"pkey1", 20u64, b"value2").unwrap();
        assert_eq!(old_ts, 10u64);
        assert_eq!(old_val, b"value1");

        // Retrieve the updated entry
        let retrieved_val = chain.get(b"key1", b"pkey1", 20u64).unwrap();
        assert_eq!(retrieved_val, b"value2");

        // Attempt to update a non-existent entry
        let result = chain.update(b"key_nonexistent", b"pkey_nonexistent", 30u64, b"value3");
        assert!(matches!(result, Err(AccessMethodError::KeyNotFound)));
    }

    #[test]
    fn test_chain_concurrent_inserts_and_reads() {
        use std::thread;

        let mem_pool = get_in_mem_pool();
        let c_key = ContainerKey::new(0, 0);
        let chain = Arc::new(MvccHashJoinRecentChain::new(c_key, mem_pool.clone()));

        let chain_clone = chain.clone();
        let handle = thread::spawn(move || {
            // Insert entries in a separate thread
            for i in 0..100 {
                let key = format!("key{}", i).into_bytes();
                let pkey = format!("pkey{}", i).into_bytes();
                let value = format!("value{}", i).into_bytes();
                chain_clone.insert(&key, &pkey, i as u64, &value).unwrap();
            }
        });

        // Read entries while inserts are happening
        for i in 0..100 {
            let key = format!("key{}", i).into_bytes();
            let pkey = format!("pkey{}", i).into_bytes();
            // It's possible that the key hasn't been inserted yet
            let _ = chain.get(&key, &pkey, i as u64);
        }

        handle.join().unwrap();

        // Verify all entries after insertions are complete
        for i in 0..100 {
            let key = format!("key{}", i).into_bytes();
            let pkey = format!("pkey{}", i).into_bytes();
            let expected_value = format!("value{}", i).into_bytes();
            let retrieved_val = chain.get(&key, &pkey, i as u64).unwrap();
            assert_eq!(retrieved_val, expected_value);
        }
    }
>>>>>>> f1160831
}<|MERGE_RESOLUTION|>--- conflicted
+++ resolved
@@ -206,69 +206,42 @@
         pkey: &[u8],
         ts: Timestamp,
         val: &[u8],
-<<<<<<< HEAD
-    ) -> Result<(Vec<u8>, Timestamp), AccessMethodError> {
-        let mut attempts = 0;
-        let base = 2;
-
-        let space_need = <Page as MvccHashJoinRecentPage>::space_need(key, pkey, val);
-        if space_need > AVAILABLE_PAGE_SIZE as u32 {
-            panic!("record too large for a single page");
-        }
+    ) -> Result<(Timestamp, Vec<u8>), AccessMethodError> {
         let mut current_pid = self.first_page_id;
         let mut current_fid = self.first_frame_id.load(atomic::Ordering::Acquire);
-
+    
         loop {
             let page_key = PageFrameKey::new_with_frame_id(self.c_key, current_pid, current_fid);
-            let page = self.read_page(page_key);
-
-            // Attempt to update
-            match page.try_upgrade(true) {
-                Ok(mut upgraded_page) => 
-                {
-                    match MvccHashJoinRecentPage::update(&mut *upgraded_page, key, pkey, ts, val) {
-                        Err(AccessMethodError::KeyNotFound) | Err(AccessMethodError::OutOfSpace) => 
-                        {
-                            // try to update in next page
-                            match MvccHashJoinRecentPage::next_page(&*upgraded_page) {
-                                Some((next_pid, next_fid)) => {
-                                    // Move to the next page
-                                    current_pid = next_pid;
-                                    current_fid = next_fid;
-                                    continue;
-                                }
-                                None => {
-                                    // End of the chain reached, key not found
-                                    return Err(AccessMethodError::KeyNotFound);
-                                }
-                            }
-                        },
-                        Err(AccessMethodError::KeyFoundButInvalidTimestamp) => 
-                        {
-                            // find in history chain
-                            return Err(AccessMethodError::KeyFoundButInvalidTimestamp);
-                        },
-                        Ok((old_val, old_ts)) => 
-                        {
-                            return Ok((old_val, old_ts));
-                        },
-                        Err(e) => 
-                        {
-                            panic!("unexpected error in update {}", e);
+            let mut page = self.write_page(page_key);
+    
+            // Attempt to update the value in the current page
+            match MvccHashJoinRecentPage::update(&mut *page, key, pkey, ts, val) {
+                Ok((old_ts, old_val)) => {
+                    // Update successful
+                    return Ok((old_ts, old_val));
+                }
+                Err(AccessMethodError::KeyNotFound) => {
+                    // Key not found in this page, check for next page
+                    match MvccHashJoinRecentPage::next_page(&*page) {
+                        Some((next_pid, next_fid)) => {
+                            // Move to the next page
+                            current_pid = next_pid;
+                            current_fid = next_fid;
+                            continue;
+                        }
+                        None => {
+                            // End of the chain reached, key not found
+                            return Err(AccessMethodError::KeyNotFound);
                         }
                     }
-                },
-                Err(_) => {
-                    log_debug!("Page upgrade failed, retrying");
-                    attempts += 1;
-                    std::thread::sleep(Duration::from_millis(u64::pow(base, attempts)));
-                    continue;
-                }
-            }
-            
-        }
-    }
-
+                }
+                Err(e) => {
+                    // Propagate other errors
+                    return Err(e);
+                }
+            }
+        }
+    }
     /*
         iterate over all pages
         if delete success -> return old ts and old value
@@ -337,45 +310,8 @@
                 }
             }
             
-=======
-    ) -> Result<(Timestamp, Vec<u8>), AccessMethodError> {
-        let mut current_pid = self.first_page_id;
-        let mut current_fid = self.first_frame_id.load(atomic::Ordering::Acquire);
-    
-        loop {
-            let page_key = PageFrameKey::new_with_frame_id(self.c_key, current_pid, current_fid);
-            let mut page = self.write_page(page_key);
-    
-            // Attempt to update the value in the current page
-            match MvccHashJoinRecentPage::update(&mut *page, key, pkey, ts, val) {
-                Ok((old_ts, old_val)) => {
-                    // Update successful
-                    return Ok((old_ts, old_val));
-                }
-                Err(AccessMethodError::KeyNotFound) => {
-                    // Key not found in this page, check for next page
-                    match MvccHashJoinRecentPage::next_page(&*page) {
-                        Some((next_pid, next_fid)) => {
-                            // Move to the next page
-                            current_pid = next_pid;
-                            current_fid = next_fid;
-                            continue;
-                        }
-                        None => {
-                            // End of the chain reached, key not found
-                            return Err(AccessMethodError::KeyNotFound);
-                        }
-                    }
-                }
-                Err(e) => {
-                    // Propagate other errors
-                    return Err(e);
-                }
-            }
->>>>>>> f1160831
-        }
-    }
-    
+        }
+    }
 
     pub fn first_page_id(&self) -> PageId {
         self.first_page_id
@@ -468,9 +404,7 @@
         let result = chain.get(b"nonexistent_key", b"nonexistent_pkey", 60u64);
         assert!(matches!(result, Err(AccessMethodError::KeyNotFound)));
     }
-
-    #[test]
-<<<<<<< HEAD
+    #[test]
     fn test_chain_insert_multiple_pages_and_get_entries() {
         // Initialize mem_pool and container key
         let mem_pool = get_in_mem_pool();
@@ -495,7 +429,31 @@
             (b"key_longer_than_prefix", b"pkey3", 30u64, b"value3"),
             (b"key4", b"pkey_longer_than_prefix", 40u64, b"value4"),
             (b"key_long", b"pkey_long", 50u64, b"value5"),
-=======
+        ];
+
+        // Insert entries
+        for (key, pkey, ts, val) in &entries {
+            chain.insert(key, pkey, *ts, val).unwrap();
+        }
+
+        // Retrieve and verify entries
+        for (key, pkey, ts, val) in &entries {
+            let retrieved_val = chain.get(key, pkey, *ts).unwrap();
+            assert_eq!(retrieved_val, *val);
+        }
+
+        for i in 1..ite_count {
+            let key = format!("key_long_long_prefix_{:05}", i).into_bytes();
+            let value = format!("value_long_long_prefix_{:05}", i).into_bytes();
+            let get_res = chain.get(&key, my_pkey, my_ts).unwrap();
+            assert_eq!(get_res, value);
+        }
+
+        // Attempt to retrieve a non-existent key
+        let result = chain.get(b"nonexistent_key", b"nonexistent_pkey", 60u64);
+        assert!(matches!(result, Err(AccessMethodError::KeyNotFound)));
+    }
+    #[test]
     fn test_chain_insert_empty_keys_and_values() {
         let mem_pool = get_in_mem_pool();
         let c_key = ContainerKey::new(0, 0);
@@ -507,7 +465,6 @@
             (b"key2", b"", 20u64, b"value2"),
             (b"key3", b"pkey3", 30u64, b""),
             (b"", b"", 40u64, b""),
->>>>>>> f1160831
         ];
 
         // Insert entries
@@ -520,20 +477,6 @@
             let retrieved_val = chain.get(key, pkey, *ts).unwrap();
             assert_eq!(retrieved_val, *val);
         }
-<<<<<<< HEAD
-
-        for i in 1..ite_count {
-            let key = format!("key_long_long_prefix_{:05}", i).into_bytes();
-            let value = format!("value_long_long_prefix_{:05}", i).into_bytes();
-            let get_res = chain.get(&key, my_pkey, my_ts).unwrap();
-            assert_eq!(get_res, value);
-        }
-
-        // Attempt to retrieve a non-existent key
-        let result = chain.get(b"nonexistent_key", b"nonexistent_pkey", 60u64);
-        assert!(matches!(result, Err(AccessMethodError::KeyNotFound)));
-    }
-=======
     }
 
     #[test]
@@ -657,5 +600,5 @@
             assert_eq!(retrieved_val, expected_value);
         }
     }
->>>>>>> f1160831
+
 }